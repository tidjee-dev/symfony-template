--- conflicted
+++ resolved
@@ -53,26 +53,6 @@
 }
 
 /**
- * Shows the environment variables loaded from a .env file.
- *
- * This task loads a .env file and prints out the environment variables loaded from it.
- *
- * @example
- *     castor .env:show
- */
-#[AsTask(description: 'Show .env variables', aliases: ['env:show'], namespace: 'env')]
-function showEnv(): void
-{
-    io()->title('Show .env variables');
-
-    $envPath = io()->ask('Enter the path to the .env file', '.env');
-
-    $env = loadEnv(__DIR__ . '/' . $envPath);
-
-    print_r($env);
-}
-
-/**
  ** Project
  */
 
@@ -85,53 +65,6 @@
 #[AsTask(description: 'Create new Symfony project', aliases: ['project:init'], namespace: 'project')]
 function symfonyInit(): void
 {
-<<<<<<< HEAD
-    io()->title('Symfony new project wizard');
-
-    if (!fs()->exists('composer.json')) {
-        io()->section('Creating a new Symfony project in the current directory');
-        $sf_version = io()->ask('What version of Symfony do you want to use? (default: 7.3.x)', '7.3.x');
-        $stability = io()->ask('What stability do you want to use?', 'stable');
-        run('composer create-project symfony/skeleton:"' . $sf_version . '" tmp --prefer-dist --no-progress --no-interaction --no-install');
-
-        run('cp -Rp tmp/. .');
-        run('rm -Rf tmp/');
-        run('composer install --prefer-dist --no-progress --no-interaction');
-    }
-
-    run('composer config --json extra.symfony.docker false');
-
-    run('cp MODEL.env .env.docker');
-
-    if (!fs()->exists('.git')) {
-        io()->section('Initializing Git');
-        $git = io()->confirm('Do you want to initialize Git in the project? ', false);
-        if ($git) {
-            run('git init');
-            $remote = io()->confirm('Do you want to add a remote repository?', false);
-            if ($remote) {
-                $remoteUrl = io()->ask('What is the remote repository URL?');
-                run('git remote add origin ' . $remoteUrl);
-                io()->newLine();
-                io()->info([
-                    'Git initialized and remote repository added.',
-                    'You can now push your code to the remote repository.'
-                ]);
-            } else {
-                io()->newLine();
-                io()->info([
-                    'Git initialized.',
-                    'You can now add your files and make the first commit.'
-                ]);
-            }
-
-            $firstCommit = io()->confirm('Do you want to make the first commit?', false);
-            if ($firstCommit) {
-                run('git add .');
-                run('git commit -m "Initial commit"');
-            }
-        }
-=======
   io()->title('Symfony new project wizard');
 
   if (!fs()->exists('composer.json')) {
@@ -169,7 +102,6 @@
           'You can now add your files and make the first commit.'
         ]);
       }
->>>>>>> 2b19002c
     }
   }
 
@@ -263,34 +195,6 @@
 #[AsTask(description: 'Start Docker Dev Stack', aliases: ['docker:dev:start', 'd-dev:up'], namespace: 'docker')]
 function dockerStart(): void
 {
-<<<<<<< HEAD
-    io()->title('Starting Docker Stack');
-    run('docker compose --env-file .env.docker up -d');
-    io()->newLine();
-    io()->success('Docker Stack started');
-
-    $app_port = loadEnv(__DIR__ . '/.env.docker')['APP_PORT'];
-    $phpma_port = loadEnv(__DIR__ . '/.env.docker')['PHPMYADMIN_PORT'];
-    $mailpit_port = loadEnv(__DIR__ . '/.env.docker')['MAILPIT_HTTP_PORT'];
-
-    $msg = [];
-
-    if ($app_port) {
-        $app_msg = 'You can now access your Symfony application at http://localhost:' . $app_port;
-        $msg[] = $app_msg;
-    }
-    if ($phpma_port) {
-        $phpma_msg = 'You can now access PHPMyAdmin at http://localhost:' . $phpma_port;
-        $msg[] = $phpma_msg;
-    }
-
-    if ($mailpit_port) {
-        $mailpit_msg = 'You can now access Mailpit at http://localhost:' . $mailpit_port;
-        $msg[] = $mailpit_msg;
-    }
-
-    io()->info($msg);
-=======
   io()->title('[DEV] Starting Docker Stack');
   run('docker compose -f compose.dev.yml --env-file .env.dev.docker up -d');
   io()->newLine();
@@ -317,7 +221,6 @@
   }
 
   io()->info($msg);
->>>>>>> 2b19002c
 }
 
 /**
@@ -342,33 +245,6 @@
 #[AsTask(description: 'Restart Docker Stack', aliases: ['docker:dev:restart', 'd-dev:restart'], namespace: 'docker')]
 function dockerRestart(): void
 {
-<<<<<<< HEAD
-    io()->title('Restarting Docker Stack');
-    run('docker compose --env-file .env.docker restart');
-    io()->newLine();
-    io()->success('Docker Stack restarted');
-
-    $app_port = loadEnv(__DIR__ . '/.env.docker')['APP_PORT'];
-    $phpma_port = loadEnv(__DIR__ . '/.env.docker')['PHPMYADMIN_PORT'];
-    $mailpit_port = loadEnv(__DIR__ . '/.env.docker')['MAILPIT_HTTP_PORT'];
-
-    $msg = [];
-
-    if ($app_port) {
-        $app_msg = 'You can now access your Symfony application at http://localhost:' . $app_port;
-        $msg[] = $app_msg;
-    }
-    if ($phpma_port) {
-        $phpma_msg = 'You can now access PHPMyAdmin at http://localhost:' . $phpma_port;
-        $msg[] = $phpma_msg;
-    }
-    if ($mailpit_port) {
-        $mailpit_msg = 'You can now access Mailpit at http://localhost:' . $mailpit_port;
-        $msg[] = $mailpit_msg;
-    }
-
-    io()->info($msg);
-=======
   io()->title('[DEV] Restarting Docker Stack');
   run('docker compose -f compose.dev.yml --env-file .env.dev.docker restart');
   io()->newLine();
@@ -394,7 +270,6 @@
   }
 
   io()->info($msg);
->>>>>>> 2b19002c
 }
 
 /**
@@ -552,13 +427,8 @@
 #[AsTask(description: 'Drop Database', aliases: ['db:drop'], namespace: 'database')]
 function dropDatabase(): void
 {
-<<<<<<< HEAD
-    io()->title('Dropping Database');
-    run('symfony console doctrine:database:drop --force --if-exists');
-=======
   io()->title('Dropping Database');
   run('symfony console doctrine:database:drop --force --if-exists');
->>>>>>> 2b19002c
 }
 
 /**
@@ -615,30 +485,6 @@
 #[AsTask(description: 'Reset Database', aliases: ['db:reset'], namespace: 'database')]
 function resetDatabase(): void
 {
-<<<<<<< HEAD
-    io()->title('Resetting Database');
-    $confirm = io()->confirm('Are you sure you want to reset the database? This will drop and recreate the database.', false);
-    if ($confirm) {
-        if (fs()->exists('migrations')) {
-            run('rm -Rf migrations/*');
-        };
-        run('symfony console doctrine:database:drop --force');
-        run('symfony console doctrine:database:create');
-        run('symfony console make:migration');
-        run('symfony console doctrine:migrations:migrate --no-interaction');
-
-        if (fs()->exists('src/DataFixtures')) {
-            $fixtures = io()->confirm('Would you like to load fixtures?', false);
-            if ($fixtures) {
-                loadFixtures();
-            }
-        };
-        io()->newLine();
-        io()->success('Database reset');
-    } else {
-        io()->warning('Database not reset');
-    }
-=======
   io()->title('Resetting Database');
   $confirm = io()->confirm('Are you sure you want to reset the database? This will drop and recreate the database.', false);
   if ($confirm) {
@@ -661,7 +507,6 @@
   } else {
     io()->warning('Database not reset');
   }
->>>>>>> 2b19002c
 }
 
 /**
@@ -680,18 +525,6 @@
   io()->title('Installing Fixtures Bundle');
   run('composer require --dev doctrine/doctrine-fixtures-bundle');
 
-<<<<<<< HEAD
-    io()->newLine();
-    $useFaker = io()->confirm('Would you use FakerPHP?', false);
-
-    if ($useFaker) {
-        io()->section('Installing FakerPHP');
-        run('composer require --dev fakerphp/faker');
-
-        io()->newLine();
-        io()->success('FakerPHP installed');
-    }
-=======
   io()->newLine();
   $useFaker = io()->confirm('Would you use FakerPHP?', false);
 
@@ -702,7 +535,6 @@
     io()->newLine();
     io()->success('FakerPHP installed');
   }
->>>>>>> 2b19002c
 }
 
 /**
@@ -713,12 +545,6 @@
 #[AsTask(description: 'Load Fixtures', aliases: ['fixt:load'], namespace: 'fixtures')]
 function loadFixtures(): void
 {
-<<<<<<< HEAD
-    io()->title('Loading Fixtures');
-    run('symfony console doctrine:fixtures:load --no-interaction');
-    io()->newLine();
-    io()->success('Fixtures loaded');
-=======
   io()->title('Loading Fixtures');
   run('symfony console doctrine:fixtures:load --no-interaction');
   io()->newLine();
@@ -756,5 +582,4 @@
   run('symfony console tailwind:init');
   io()->newLine();
   io()->success('Tailwind CSS installed and configured');
->>>>>>> 2b19002c
 }